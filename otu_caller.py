#!/usr/bin/env python

'''
Main script in the pipeline. Produces lists of commands and submits them using ssub.
Options allow the user to run individual parts of the pipeline or the entire thing.
'''

import argparse, os, ConfigParser, subprocess
import ssub
import util
from util import *
import check_fastq_format

class Submitter():
    '''runs jobs on a cluster, locally, or in a dry run'''
    def __init__(self, method, n_cpus=1):
        if method not in ['submit', 'local', 'dry_run']:
            raise ArgumentError("unexpcted method %s passed to Submitter" %(method))

        self.method = method

        if method == 'dry_run':
            self.dry_run = True
        elif method == 'submit':
            self.dry_run = False
            self.ssub = ssub.Ssub()
            self.ssub.n_cpus = n_cpus
        elif method == 'local':
            self.dry_run = False

    def check_for_existence(self, fns):
        '''assert that each of filenames does exist'''

        fns = util.listify(fns)

        if self.method == 'dry_run':
            message("dry run: test for existence of files: " + " ".join(fns), indent=4)
        else:
            # running ls first seems to prevent spurious empties
            subprocess.check_output(['ls', '-lah'])
            tests = [os.path.isfile(fn) for fn in fns]
            if False in tests:
                bad_names = " ".join([fn for fn, test in zip(fns, tests) if test == False])
                raise RuntimeError("file(s) missing: %s" % bad_names)

    def check_for_nonempty(self, fns):
        '''assert that each file exists and is nonempty'''
        fns = util.listify(fns)
    
        if self.method == 'dry_run':
            message("dry run: test that files are non-empty: " + " ".join(fns), indent=4)
        else:
            self.check_for_existence(fns)
            tests = [os.stat(fn).st_size > 0 for fn in fns]
            if False in tests:
                bad_names = " ".join([fn for fn, t in zip(fns, tests) if t == False])
                raise RuntimeError("file(s) empty: " + bad_names)

    def check_for_collisions(self, fns):
        if self.method == 'dry_run':
            message("dry run: test that destinations are free: " + " ".join(fns), indent=4)
        else:
            util.check_for_collisions(fns)

    def check_is_executable(self, fn):
        '''check if a filename exists and is executable'''
        if not (os.path.isfile(fn) and os.access(fn, os.X_OK)):
            raise RuntimeError("file %s should be executable, but it is not" %(fn))

    def move_files(self, start_fns, end_fns):
        cmds = [['mv', x, y] for x, y in zip(start_fns, end_fns)]
        self.execute(cmds)

    def rm_files(self, fns):
        cmds = [['rm', fn] for fn in fns]
        self.execute(cmds)

    def execute(self, cmds):
        # recast all parts of the command to strings
        # swo> I regret this hack. It's to make spp's redirect command work.
        #cmds = [[str(x) for x in cmd] for cmd in cmds]
        def recast_cmd(cmd):
            if type(cmd) is str:
                return [cmd]
            elif type(cmd) is list:
                return [str(x) for x in cmd]

        cmds = [recast_cmd(cmd) for cmd in cmds]

        if self.method == 'submit':
            # recast commands as single lines
<<<<<<< HEAD
            cmds = [[" ".join(x) for x in cmd] for cmd in cmds]
=======
            cmds = [" ".join(x) for x in cmd]
>>>>>>> f3b62e98
            self.ssub.submit_and_wait(cmds)
        elif self.method == 'local':
            for cmd in cmds:
                print " ".join(cmd)
                if len(cmd) > 1:
                    subprocess.check_call(cmd)
                elif len(cmd) == 1:
                    subprocess.check_call(cmd[0], shell=True)
        elif self.method == 'dry_run':
            print "\n".join([" ".join(cmd) for cmd in cmds])


# open the config file sister to this script
config = ConfigParser.ConfigParser()
config.read(os.path.join(os.path.dirname(__file__), 'user.cfg'))

def parse_args():
    '''arguments to be parsed and passed to the OTU_Caller object'''

    # create argument parser
    parser = argparse.ArgumentParser(description="Smile Train: a 16S pipeline", formatter_class=argparse.ArgumentDefaultsHelpFormatter)
    
    # add groups
    group1 = parser.add_argument_group('Pipeline')
    group2 = parser.add_argument_group('Input files')
    group3 = parser.add_argument_group('Convert format')
    group4 = parser.add_argument_group('Remove primers')
    group5 = parser.add_argument_group('Merge reads')
    group6 = parser.add_argument_group('Demultiplex')
    group7 = parser.add_argument_group('Quality filtering')
    group8 = parser.add_argument_group('Dereplicate')
    group9 = parser.add_argument_group('Chimeras')
    group10 = parser.add_argument_group('Indexing')
    group11 = parser.add_argument_group('Clustering')
    group12 = parser.add_argument_group('dbOTU options')
    group13 = parser.add_argument_group('Options')
    group_run = parser.add_mutually_exclusive_group()
    
    # add arguments
    group1.add_argument('--all', action='store_true', help='Run primer, merge, demultiplex, filter, derep, index, ref_gg, and otu?')
    group1.add_argument('--check', action='store_true', help='Check input file format and intersection?')
    group1.add_argument('--split', action='store_true', help='Split the fastq files?')
    group1.add_argument('--convert', action='store_true', help='Convert fastq format?')
    group1.add_argument('--primers', action='store_true', help='Remove primers?')
    group1.add_argument('--intersect', action='store_true', help='Remove unmatched reads?')
    group1.add_argument('--merge', action='store_true', help='Merge forward and reverse reads?')
    group1.add_argument('--demultiplex', default = False, action = 'store_true', help = 'Demultiplex?')
    group1.add_argument('--qfilter', default = False, action = 'store_true', help = 'Quality filter?')
    group1.add_argument('--ref_chimeras', action='store_true', help='Slay chimeras using reference database?')
    group1.add_argument('--chimeras', action='store_true', help='Slay chimeras de novo with usearch?')
    group1.add_argument('--dereplicate', action='store_true', help='Dereplicate?')
    group1.add_argument('--index', action='store_true', help='Make index file?')
    group1.add_argument('--denovo', default = False, action = 'store_true', help = 'Denovo clustering (UPARSE)?')
    group1.add_argument('--ref_gg', default = False, action = 'store_true', help = 'Reference mapping (Greengenes)?')
    group1.add_argument('--open_ref_gg', action='store_true', help='Reference map (Greengenes) and then denovo cluster?')
    group1.add_argument('--seq_table', action='store_true', help='Make a sequence table?')
    group1.add_argument('--seq_tax', action='store_true', help='Get taxonomies for sequence table?')
    group1.add_argument('--dbotu', action='store_true', help='Call OTUs using dbOTUs?')
    group1.add_argument('--otu_table', action='store_true', help='Make OTU table?')
    group2.add_argument('--forward', '-f', help='Input fastq (forward)')
    group2.add_argument('--reverse', '-r', help='Input fastq (reverse)')
    group2.add_argument('-p', help='Primer sequence (forward)')
    group2.add_argument('-q', help='Primer sequence (reverse)')
    group2.add_argument('--barcodes', '-b', default=None, help='Barcodes list')
    group4.add_argument('--p_mismatch', default=1, type=int, help='Number of mismatches allowed in primers')
    group6.add_argument('--b_mismatch', default=1, type=int, help='Number of mismatches allowed in barcodes')
    group6.add_argument('--merged', action='store_true', help='Files were merged in a previous step?')
    group7.add_argument('--truncqual', default = 2, type = int, help = '')
    group7.add_argument('--maxee', default = 2., type = float, help = 'Maximum expected error (UPARSE)')
    group7.add_argument('--trunclen', default=0, type=int, help='truncate all sequences to some length?')   # 0 means no truncation
    group9.add_argument('--gold_db', default=config.get('Data', 'gold'), help='Gold 16S database')
    group11.add_argument('--sids', default='91,94,97,99', help='Sequence identities for clustering')
    group12.add_argument('--alignref', default=config.get('dbOTU', 'alignref'), help='Reference alignment')
    group12.add_argument('--minlength', default=250, type=int, help='Minimum sequence length after alignment')
    group12.add_argument('--k_fold', default=0.0, type=float, help='k_fold change of OTU rep abundance over sequence to be merged')
    group12.add_argument('--pval', default=1e-4, type=float, help='p-value threshold for merge into existing OTU')
    group12.add_argument('--dbotu_chimeras', action='store_true', help='Remove chimeras de novo from dbOTUs?')
    group13.add_argument('--n_cpus', '-n', default = 1, type = int, help='Number of CPUs')
    group_run.add_argument('--dry_run', '-z', action='store_true', help='submit no jobs; suppress file checks; just print output commands')
    group_run.add_argument('--local', '-l', action='store_true', help='execute all tasks locally')
    
    # parse arguments
    if __name__ == '__main__':
        args = parser.parse_args()
    else:
        args = parser.parse_args('')
    
    # process arguments
    if args.all == True:
        args.check = args.split = args.convert = args.primers = args.merge = args.demultiplex = args.qfilter = args.dereplicate = args.index = args.ref_gg = args.otu_table = True
    args.sids = map(int, args.sids.split(','))
    
    # check combinations
    if args.demultiplex and args.barcodes is None:
        raise RuntimeError("--demultiplex selected but no barcode mapping file specified")
    
    if args.check or args.split or args.convert or args.primers or args.merge or args.demultiplex or args.qfilter:
        if args.forward is None and args.reverse is None:
            raise RuntimeError("no fastq files selected")
        
    return args


class OTU_Caller():
    '''
    A namespace and method container for the parsed command line options. Submitted jobs
    refer to other scripts in the library.
    '''

    def __init__(self):
        # initialize variables
        self.usearch = config.get('User', 'usearch')
        self.ggdb = config.get('Data', 'greengenes')
        self.library = config.get('Scripts', 'library')

        # copy command line arguments
        self.__dict__.update(parse_args().__dict__)
        # create filenames
        self.get_filenames()

        # create an internal ssub object. this way we can set ssub's options without
        # relying on the command line.
        if self.dry_run:
            method = 'dry_run'
        elif self.local:
            method = 'local'
        else:
            method = 'submit'

        self.sub = Submitter(method, n_cpus=self.n_cpus)
    
    def get_filenames(self):
        '''Generate filenames to use in pipeline'''

        if self.forward:
            f_base = os.path.basename(self.forward)
        if self.reverse:
            r_base = os.path.basename(self.reverse)
            
        self.fi = ['%s.%d' %(self.forward, i) for i in range(self.n_cpus)] # forward reads (split)
        self.ri = ['%s.%d' %(self.reverse, i) for i in range(self.n_cpus)] # reverse reads (split)
        self.mi = ['%s.%d.merge' %(self.forward, i) for i in range(self.n_cpus)] # merged reads (split)
        self.Fi = ['%s.%d.tmp' %(self.forward, i) for i in range(self.n_cpus)] # forward reads (temp)
        self.Ri = ['%s.%d.tmp' %(self.reverse, i) for i in range(self.n_cpus)] # reverse reads (temp)
        self.Mi = ['%s.%d.tmp' %(self.forward, i) for i in range(self.n_cpus)] # merged reads (temp)
        self.ci = ['q.%d.fst' %(i) for i in range(self.n_cpus)] # current reads
        self.Ci = ['q.%d.tmp' %(i) for i in range(self.n_cpus)] # current reads (temp)
        self.oi = ['otus.%d.fst' %(sid) for sid in self.sids] # otu representative sequences
        self.Oi = ['otus.%d.tmp' %(sid) for sid in self.sids] # otu representative sequences (temp)
        self.uc = ['otus.%d.uc' %(sid) for sid in self.sids] # uclust output files
        self.xi = ['otus.%d.counts' %(sid) for sid in self.sids] # otu tables (counts)
        
        self.open_fst = ['q.%d.no_match.fst' %(sid) for sid in self.sids] # unmatched seqs from ref mapping
        self.seq_tax_fn = 'seq.tax'
        
        # if reference-based clustering at 97%, make sure reads are 98.5% dissimilar
        self.reference_map_sids = [0.5*(100.0+float(sid)) for sid in self.sids]
        self.reference_map_pcts = [100.0 - sid for sid in self.reference_map_sids]
        
        # Get database for read mapping
        if self.denovo == True:
            self.db = self.oi
        elif self.ref_gg or self.open_ref_gg:
            self.db = ['%s/%d_otus.fasta' %(self.ggdb, sid) for sid in self.sids]
            
    def check_format(self):
        '''Make sure we have the correct input format'''
        files = []
        if self.forward:
            files.append(self.forward)
        
        if self.reverse:
            files.append(self.reverse)
            
        message('Testing format of %s' %(" ".join(files)))

        cmds = [['python', '%s/check_fastq_format.py' %(self.library), f] for f in files]

        if self.forward and self.reverse:
            cmds += ['python', '%s/check_intersect.py', self.forward, self.reverse]

        self.sub.execute(cmds)
    
    def split_fastq(self):
        '''Split forward and reverse reads (for parallel processing)'''

        # do forward only if there is a forward file; similar for reverse
        do_forward = self.forward
        do_reverse = self.reverse

        # check for inputs and collisions of output
        if do_forward:
            self.sub.check_for_nonempty(self.forward)
            self.sub.check_for_collisions(['%s.%s' %(self.forward, i) for i in range(self.n_cpus)])
        if do_reverse:
            self.sub.check_for_nonempty(self.reverse)
            self.sub.check_for_collisions(['%s.%s' %(self.reverse, i) for i in range(self.n_cpus)])
        
        # Get list of commands
        cmds = []
        if do_forward:
            cmd = ['python', '%s/split_fastq.py' %(self.library), self.forward, self.n_cpus]
            cmds.append(cmd)
        if do_reverse:
            cmd = ['python', '%s/split_fastq.py' %(self.library), self.reverse, self.n_cpus]
            cmds.append(cmd)
        
        # submit commands
        self.sub.execute(cmds)

        # validate output
        if do_forward:
            self.sub.check_for_nonempty(self.fi)
        if do_reverse:
            self.sub.check_for_nonempty(self.ri)
            
    def convert_format(self):
        '''Convert to compatible fastq format'''
        
        if self.forward:
            self.sub.check_for_nonempty(self.fi)
            self.sub.check_for_collisions(self.Fi)
            
        if self.reverse:
            self.sub.check_for_nonempty(self.ri)
            self.sub.check_for_collisions(self.Fi)
            
        cmds = []
        for i in range(self.n_cpus):
            if self.forward:
                cmd = ['python', '%s/convert_fastq.py' %(self.library), self.fi[i], '--output', self.Fi[i]]
                cmds.append(cmd)
            if self.reverse:
                cmd = ['python', '%s/convert_fastq.py' %(self.library), self.ri[i], '--output', self.Ri[i]]
                cmds.append(cmd)
                
        self.sub.execute(cmds)
        
        # validate output and move files
        if self.forward:
            self.sub.check_for_nonempty(self.Fi)
            self.sub.move_files(self.Fi, self.fi)
            self.sub.check_for_nonempty(self.fi)

        if self.reverse:
            self.sub.check_for_nonempty(self.Ri)
            self.sub.move_files(self.Ri, self.ri)
            self.sub.check_for_nonempty(self.ri)
    
    def remove_primers(self):
        '''Remove diversity region + primer and discard reads with > 2 mismatches'''

        # do forward only if there is a forward read file and a forward primer
        # similar for reverse
        do_forward = self.forward and self.p
        do_reverse = self.reverse and self.q

        # check that something is being done
        if not (do_forward or do_reverse):
            raise RuntimeError("remove primers called with bad input: a file or primer is missing")

        # check for inputs and collisions of output
        if do_forward:
            self.sub.check_for_nonempty(self.fi)
            self.sub.check_for_collisions(self.Fi)
        if do_reverse:
            self.sub.check_for_nonempty(self.ri)
            self.sub.check_for_collisions(self.Ri)
        
        # get list of commands using forward, reverse, or both
        cmds = []
        for i in range(self.n_cpus):
            if do_forward:
                cmd = ['python', '%s/remove_primers.py' %(self.library), self.fi[i], self.p, '--max_primer_diffs', self.p_mismatch, '--output', self.Fi[i]]
                cmds.append(cmd)
            if do_reverse:
                cmd = ['python', '%s/remove_primers.py' %(self.library), self.ri[i], self.q, '--max_primer_diffs', self.p_mismatch, '--output', self.Ri[i]]
                cmds.append(cmd)
        
        # submit commands
        self.sub.execute(cmds)

        # validate output and move files
        if do_forward:
            self.sub.check_for_nonempty(self.Fi)
            self.sub.move_files(self.Fi, self.fi)
            self.sub.check_for_nonempty(self.fi)

        if do_reverse:
            self.sub.check_for_nonempty(self.Ri)
            self.sub.move_files(self.Ri, self.ri)
            self.sub.check_for_nonempty(self.ri)

    def intersect_reads(self):
        '''If one read is removed because of primers, remove its pair also'''
        self.sub.check_for_collisions(self.Fi + self.Ri)

        if not (self.forward and self.reverse):
            raise RuntimeError("To intersect reads, forward and reverse fastq's must be specified")

        cmds = [['python', '%s/intersect_reads.py' %(self.library), fi, ri, Fi, Ri] for fi, ri, Fi, Ri in zip(self.fi, self.ri, self.Fi, self.Ri)]
        self.sub.execute(cmds)

        self.sub.check_for_nonempty(self.Fi + self.Ri)
        self.sub.move_files(self.Fi + self.Ri, self.fi + self.ri)
        self.sub.check_for_nonempty(self.fi + self.ri)
    
    def merge_reads(self):
        '''Merge forward and reverse reads using USEARCH'''

        # check for inputs and collisions
        self.sub.check_for_nonempty(self.fi + self.ri)
        self.sub.check_for_collisions(self.Fi + self.Ri)
        
        # check that usearch is ready to go
        self.sub.check_is_executable(self.usearch)
        
        # check that forward and reverse reads intersect
        cmds = []
        for i in range(self.n_cpus):
            cmd = ['python', '%s/check_intersect.py' %(self.library), self.fi[i], self.ri[i]]
            cmds.append(cmd)
        self.sub.execute(cmds)
        
        # Merge reads
        cmds = []
        for i in range(self.n_cpus):
            cmd = [self.usearch, '-fastq_mergepairs', self.fi[i], '-reverse', self.ri[i], '-fastq_truncqual', self.truncqual, '-fastqout', self.mi[i]]
            cmds.append(cmd)
        self.sub.execute(cmds)
        
        self.sub.check_for_nonempty(self.mi)
        self.sub.rm_files(self.fi + self.ri)
    
    def demultiplex_reads(self):
        '''Demultiplex samples using index and barcodes'''
        
        self.sub.check_for_nonempty(self.ci)
        self.sub.check_for_collisions(self.Ci)

        cmds = []
        for i in range(self.n_cpus):
            cmd = ['python', '%s/map_barcodes.py' %(self.library), self.ci[i], self.barcodes, '--max_barcode_diffs', self.b_mismatch, '--output', self.Ci[i]]
            cmds.append(cmd)
        self.sub.execute(cmds)
        
        self.sub.check_for_nonempty(self.Ci)
        self.sub.move_files(self.Ci, self.ci)
        self.sub.check_for_nonempty(self.ci)
    
    def quality_filter(self):
        '''Quality filter with truncqual and maximum expected error'''
        
        # validate input/output
        self.sub.check_for_nonempty(self.ci)
        self.sub.check_for_collisions(self.Ci)
        
        # check that usearch is ready to go
        self.sub.check_is_executable(self.usearch)
        
        # check that the files are in the right format
        if self.dry_run:
            cmds = ['python %s/check_fastq_format.py %s' %(self.library, f) for f in self.ci]
            message("\n".join(cmds), indent=0)
        else:
            check_fastq_format.check_illumina_format(self.ci, ['illumina18', 'ambiguous'])

        cmds = []
        for i in range(self.n_cpus):
            cmd = [self.usearch, '-fastq_filter', self.ci[i], '-fastq_truncqual', self.truncqual, '-fastq_maxee', self.maxee, '-fastaout', self.Ci[i]]

            if self.trunclen > 0:
                cmd += ['-fastq_trunclen', self.trunclen]

            cmds.append(cmd)
        self.sub.execute(cmds)
        
        cmd = ['python', '%s/combine_fasta.py' %(self.library), '--output', 'q.fst'] + self.Ci
        #swo> I regret this hack; i need to [] the cmd
        self.sub.execute([cmd])
        self.sub.check_for_nonempty('q.fst')
        self.sub.rm_files(self.Ci)
    
    def dereplicate_reads(self):
        '''Concatenate files and dereplicate'''

        cmd = ['python',  '%s/derep_fulllength.py' %(self.library), 'q.fst', '--output', 'q.derep.fst']
        self.sub.execute([cmd])
        self.sub.check_for_nonempty('q.derep.fst')
        
    def make_index(self):
        '''Make an index file'''
        # verify input & check for collisions with output
        self.sub.check_for_nonempty(['q.fst', 'q.derep.fst'])
        self.sub.check_for_collisions('q.index')
        
        cmd = ['python', '%s/index.py' %(self.library), 'q.fst', 'q.derep.fst', '--output', 'q.index']
        self.sub.execute([cmd])
        
        self.sub.check_for_nonempty('q.index')
    
    def denovo_clustering(rename=True):
        '''Denovo clustering with USEARCH'''
        cmds = []
        for i in range(len(self.sids)):
            sid = self.sids[i]
            cmd = [self.usearch, '-cluster_otus', 'q.derep.fst', '-otus', self.oi[i], '-otuid', '.%d' %(sid)]
            cmds.append(cmd)
        self.sub.execute(cmds)
        self.sub.check_for_nonempty(self.oi)
        
        # Rename OTUs
        if rename == True:
            cmds = []
            for i in range(len(self.sids)):
                sid = self.sids[i]
                cmd = ['python', '%s/usearch_python/fasta_number.py' %(self.library), self.oi[i], 'OTU%d_' %(sid), '>', self.Oi[i]]
                cmds.append(cmd)
            self.sub.execute(cmds)
            self.sub.check_for_nonempty(self.Oi)
            self.sub.move_files(self.Oi, self.oi)
            self.sub.check_for_nonempty(self.oi)
    
    def remove_reference_chimeras(self):
        '''Remove chimeras using gold database'''
        cmds = []
        for i in range(len(self.sids)):
            sid = self.sids[i]
            cmd = [self.usearch, '-uchime_ref', self.oi[i], '-db', self.gold_db, '-nonchimeras', self.Oi[i], '-strand', 'plus']
            cmds.append(cmd)
        self.sub.execute(cmds)
        
        self.sub.check_for_nonempty(self.Oi)
        self.sub.move_files(self.Oi, self.oi)
        self.sub.check_for_nonempty(self.oi)

    def remove_dbotu_chimeras(self):
        '''remove dbotu chimeras de novo'''
        perllib = config.get('dbOTU', 'perllib')

        cmds = []
        cmd = 'perl %s/fasta2filter_from_mat_SmileTrain.pl unique.dbOTU.mat q.derep.fst > unique.dbOTU.ng.fasta' % perllib
        cmds.append(cmd)
        cmd = '%s -uchime_denovo unique.dbOTU.ng.fasta -nonchimeras unique.dbOTU.nonchimera.fasta -strand plus' % self.usearch
        cmds.append(cmd)
        cmd = 'perl %s/filter_mat_from_fasta_SmileTrain.pl unique.dbOTU.mat unique.dbOTU.nonchimera.fasta > unique.dbOTU.nonchimera.mat' % perllib
        cmds.append(cmd)

        self.sub.execute(cmds)
        self.sub.check_for_nonempty('unique.dbOTU.nonchimera.fasta')
    
    def remove_denovo_chimeras(self):
        '''remove chimeras identified de novo by usearch'''
        cmds = [[self.usearch, '-uchime_denovo', self.oi[i], '-nonchimeras', self.Oi[i], '-strand', 'plus'] for i in range(len(self.sids))]
        self.sub.execute(cmds)

        self.sub.check_for_nonempty(self.Oi)
        self.sub.move_files(self.Oi, self.oi)
        self.sub.check_for_nonempty(self.oi)

    def reference_mapping(self):
        '''Map reads to reference databases'''
        self.sub.check_for_nonempty(self.db)
        self.sub.check_for_collisions(self.uc)

        cmds = []
        for i in range(len(self.sids)):
            cmd = [self.usearch, '-usearch_global', 'q.derep.fst', '-db', self.db[i], '-uc', self.uc[i], '-strand', 'both', '-id', '.%d' %(self.reference_map_sids[i])]

            if self.open_ref_gg:
                cmd += '-notmatched', self.open_fst[i]

            cmds.append(cmd)
            
        self.sub.execute(cmds)
        self.sub.check_for_nonempty(self.uc)

        if self.open_ref_gg:
            message("unmatches sequences left in following files. move them to a new work folder for de novo clustering.")
            print "\n".join(self.open_fst)

    def call_dbotus(self):
        '''Call otus using dbotu algorithm'''
        perllib = config.get('dbOTU', 'perllib')
        mothur = config.get('dbOTU', 'mothur')
        caller = config.get('dbOTU', 'caller')

        cmds = []
        cmds.append(['perl', '%s/temp_071514.pl' % perllib, 'q.derep.fst', 'q.index', 'unique'])
        cmds.append(['%s "#align.seqs(fasta=unique.fa, reference=%s)"' %(mothur, self.alignref)])
        cmds.append(['%s "#screen.seqs(fasta=unique.align, start=5, minlength=%d)"' %(mothur, self.minlength)])
        cmds.append('perl %s/filter_mat_from_fasta.pl unique.f0.mat unique.good.align > unique.f0.good.mat' %(perllib))
        cmds.append(['python', caller, 'unique.f0.good.mat', 'unique.good.align', 'unique.dbOTU', '-k', str(self.k_fold), '-p', str(self.pval)])
        cmds.append(['%s "#degap.seqs(fasta=unique.dbOTU.fasta)"' %(mothur)])

        self.sub.execute(cmds)

        self.sub.check_for_nonempty(['unique.dbOTU.list', 'unique.dbOTU.ng.fasta', 'unique.dbOTU.mat', 'unique.dbOTU.log'])
    
    def make_otu_tables(self):
        '''Make OTU tables from uc file'''    
        self.sub.check_for_nonempty(self.uc + ['q.index'])
        self.sub.check_for_collisions(self.xi)

        cmds = []
        for i in range(len(self.sids)):
            cmd = ['python', '%s/uc2otus.py' %(self.library), self.uc[i], 'q.index', '--output', self.xi[i]]
            
            # if we have a barcode file, use that order for the sample columns
            if self.barcodes is not None:
                cmd += ['--samples', self.barcodes]
            
            cmds.append(cmd)
        self.sub.execute(cmds)
        
        self.sub.check_for_nonempty(self.xi)
        
    def make_seq_table(self):
        '''Make sequence table from the index file'''
        self.sub.check_for_nonempty('q.fst')
        self.sub.check_for_collisions('seq.counts')

        cmd = ['python', '%s/seq_table.py' %(self.library), 'q.fst', 'q.derep.fst', '--output', 'seq.counts']
        
        if self.barcodes is not None:
            cmd += ['--samples', self.barcodes]
        
        self.sub.execute([cmd])
        self.sub.check_for_nonempty('seq.counts')
        
    def get_seq_tax(self):
        '''Get taxonomies for sequences in the seq table'''
        self.sub.check_for_nonempty('seq.counts')
        self.sub.check_for_collisions(self.seq_tax_fn)
        
        cmd = ['python', '%s/assign_seq_table_taxonomies.py' %(self.library), 'seq.counts', '--output', self.seq_tax_fn]
        
        self.sub.execute([cmd])
        self.sub.check_for_nonempty(self.seq_tax_fn)
    

if __name__ == '__main__':
    # Initialize OTU caller
    oc = OTU_Caller()
    
    # Check fastq format
    if oc.check:
        message('Checking input formats')
        oc.check_format()
    
    # Split fastq
    if oc.split:
        message('Splitting fastq')
        oc.split_fastq()
        
    if oc.convert:
        message('Converting format')
        oc.convert_format()
    
    # Remove primers
    if oc.primers == True:
        message('Removing primers')
        oc.remove_primers()

    # Intersect reads
    if oc.intersect:
        message("Intersecting reads")
        oc.intersect_reads()
    
    # Merge reads
    if oc.merge:
        message('Merging reads')
        oc.merge_reads()
        
    # Set current reads
    if oc.merge or oc.merged:
        oc.ci = oc.mi
    else:
        oc.ci = oc.fi
    
    # Demultiplex
    if oc.demultiplex == True:
        message('Demultiplexing')
        oc.demultiplex_reads()
    
    # Quality filter
    if oc.qfilter == True:
        message('Quality filtering')
        oc.quality_filter()
    
    # Dereplicate reads
    if oc.dereplicate == True:
        message('Dereplicating sequences')
        oc.dereplicate_reads()
        
    # Make index file
    if oc.index == True:
        message('Indexing samples')
        oc.make_index()
    
    # Denovo clustering
    if oc.denovo == True:
        message('Denovo clustering')
        oc.denovo_clustering(rename = True)
    
    # Map to reference database
    if oc.ref_gg or oc.open_ref_gg:
        message('Mapping to reference')
        oc.reference_mapping()

    # Call dbOTUs
    if oc.dbotu:
        message("Calling dbOTUs")
        oc.call_dbotus()

    # Chimera removal
    if oc.ref_chimeras:
        message("Removing chimeras by reference")
        oc.remove_reference_chimeras()

    if oc.chimeras:
        message("Removing chimeras de novo with uchime")
        oc.remove_denovo_chimeras()

    if oc.dbotu_chimeras:
        message("Removing chimeras from dbOTUs de novo")
        oc.remove_dbotu_chimeras()
        
    # Make sequence tables
    if oc.seq_table:
        message('Making sequence table')
        oc.make_seq_table()
        
    if oc.seq_tax:
        message('Assigning sequence table taxonomies')
        oc.get_seq_tax()
    
    # Make OTU tables
    if oc.otu_table == True:
        message('Making OTU tables')
        oc.make_otu_tables()<|MERGE_RESOLUTION|>--- conflicted
+++ resolved
@@ -89,11 +89,7 @@
 
         if self.method == 'submit':
             # recast commands as single lines
-<<<<<<< HEAD
             cmds = [[" ".join(x) for x in cmd] for cmd in cmds]
-=======
-            cmds = [" ".join(x) for x in cmd]
->>>>>>> f3b62e98
             self.ssub.submit_and_wait(cmds)
         elif self.method == 'local':
             for cmd in cmds:
